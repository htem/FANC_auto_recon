--- conflicted
+++ resolved
@@ -1,5 +1,4 @@
 # FANC_auto_recon
-<<<<<<< HEAD
 
 Code for interacting with the automated neuron and synapse reconstructions of FANC, the Female Adult Nerve Cord GridTape-TEM dataset. See [here](https://www.lee.hms.harvard.edu/phelps-hildebrand-graham-et-al-2021) for more information about the dataset.
 
@@ -11,22 +10,13 @@
 - `example_notebooks`: Examples of how to use the code in this repo. `FANC_Connectomics_General_Intro.ipynb` is a good place to start.
 - `images`: Code and info related to the EM image data.
 - `lm_em_comparisons`: Code for comparing EM reconstructions with light microscopy data, e.g. color-depth MIP mask searching.
+- `nuclei_prediction`: For code related to detecting neuron nuclei/somas.
 - `segmentation`: Code for interacting with chunkedgraph to access the neuron segmentation data.
 - `skeletonization`: Code related to skeletonization.
 - `synapses`: Code related to connectivity.
 - `transforms`: Code for transforming points between different alignment versions of FANC or between FANC and the Janelia VNC template.
 - `volume_meshes`: Neuropil compartment mesh files (work in progress).
 
-=======
-- `annotations` : For code related to interacting with the annotation framework.
-- `images`: For code related to image upload/download.
-- `nuclei_prediction`: For code related to detecting neuron nuclei/somas.
-- `segmentation`: For code related to interacting with/authenticating chunkedgraphs.
-- `skeletonization`: For code related to skeletonization.
-- `synapses`: For code related to connectivity.
-- `transforms`: For code related to rootID lookup and alignment transforms.
-- `syn_and_seg`: For code that combines automated neuron segmentation with automated synaptic partner predictions to build connectomes.
->>>>>>> 48bd0cfb
 
 Generate an API key via [https://api.zetta.ai/auth/google/login](https://api.zetta.ai/auth/google/login), then create a text file that contains:
 
